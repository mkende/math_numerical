--- conflicted
+++ resolved
@@ -72,14 +72,6 @@
   return <<MAKE_FRAGMENT
 cover:
 \tcover -test
-<<<<<<< HEAD
-
-critic:
-\tperlcritic lib
-
-tidy:
-\tperltidy -b lib/Math/Numerical.pm
-=======
 
 critic:
 \tperlcritic lib
@@ -90,7 +82,6 @@
 tidydiff:
 \tperltidy lib/Math/Numerical.pm
 \tdiff -u lib/Math/Numerical.pm lib/Math/Numerical.pm.tdy
->>>>>>> 36edae69
 
 spelling: export TEST_AUTHOR = 1
 spelling:
